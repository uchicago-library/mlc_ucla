import click, json, logging, os, re, sqlite3, sqlite_dump, sys
from flask import abort, Flask, render_template, request
from utils import MLCDB, build_sqlite_db
import requests
from urllib.parse import parse_qs, urlparse

app = Flask(__name__)
app.config.from_pyfile('local.py')

app.logger.setLevel(logging.DEBUG)

if __name__ == '__main__':
    app.run(host='0.0.0.0')

class SetEncoder(json.JSONEncoder):
    def default(self, obj):
        if isinstance(obj, set):
            return list(obj)
        return json.JSONEncoder.default(self, obj)

# CLI

@app.cli.command(
    'build-db', 
    short_help='Build or rebuild SQLite database from linked data triples.'
)
def cli_build_db():
    con = sqlite3.connect(':memory:')
    build_sqlite_db(con.cursor())

    with open(app.config['DB'], 'w', encoding="utf-8") as f:
        for line in sqlite_dump.iterdump(con):
            f.write(line + '\n')

@app.cli.command(
    'get-browse',
    short_help='Get a contributor, creator, date, decade, language or location browse.'
)
@click.argument('browse_type')
def cli_get_browse(browse_type):
    mlc_db = MLCDB(app.config)
    for row in mlc_db.get_browse(browse_type):
        print('{} ({})'.format(row[0], row[1]))

@app.cli.command(
    'get-browse-term',
    short_help='Get series for a specific browse term.'
)
@click.argument('browse_type')
@click.argument('browse_term')
def cli_get_browse_term(browse_type, browse_term):
    mlc_db = MLCDB(app.config)
    for row in mlc_db.get_browse_term(browse_type, browse_term):
        print(row)

@app.cli.command(
    'get-item',
    short_help='Get item info for an item identifier.'
)
@click.argument('item_identifier')
def cli_get_item(item_identifier):
    mlc_db = MLCDB(app.config)
    i = mlc_db.get_item(item_identifier)
    print(item_identifier)
    sys.stdout.write(('{}: {}\n' * 14 + '\n').format(
        'Panopto Links',
        ' '.join(i['panopto_links']),
        'Access Rights',
        ' | '.join(i['access_rights']),
        'Item Title',
        ' '.join(i['titles']),
        'Item Identifier',
        i['identifier'][0],
        'Contributor',
        ' | '.join(i['contributor']),
        'Indigenous Language',
        ' | '.join(i['subject_language']),
        'Language',
        ' | '.join(i['primary_language']),
        'Location Where Indigenous Language is Spoken',
        ' | '.join(i['location']),
        'Date',
        ' | '.join(i['date']),
        'Description',
        ' | '.join(i['description']),
        'Linguistic Data Type',
        ' | '.join(i['linguistic_data_type']),
        'Discourse Type',
        ' | '.join(i['discourse_type']),
        'Item Content Type',
        ' | '.join(i['content_type']),
        'Part of Series',
        i['is_part_of'][0]
    ))

@app.cli.command(
    'get-series',
    short_help='Get series info for a series identifier.'
)
@click.argument('series_identifier')
def cli_get_series(series_identifier):
    mlc_db = MLCDB(app.config)
    i = mlc_db.get_series(series_identifier)
    print(series_identifier)
    sys.stdout.write(('{}: {}\n' * 8 + '\n').format(
        'Series Title',
        ' '.join(i['titles']),
        'Series Identifier',
        i['identifier'][0],
        'Collection',
        '',
        'Indigenous Language',
        ' | '.join(i['subject_language']),
        'Language',
        ' | '.join(i['primary_language']),
        'Location Where Indigenous Language is Spoken',
        ' | '.join(i['location']),
        'Date',
        ' | '.join(i['date']),
        'Description',
        ' | '.join(i['description'])
    ))

@app.cli.command(
    'list-items',
    short_help='List item objects.'
)
@click.option('--verbose', '-v', is_flag=True, help='Verbose output.')
def cli_list_items(verbose):
    mlc_db = MLCDB(app.config)
    for i in mlc_db.get_item_list():
        print(i[0])
        if verbose:
            sys.stdout.write(('{}: {}\n' * 8 + '\n').format(
                'Item Title',
                ' '.join(i[1]['titles']),
                'Panopto Links',
                ' | '.join(i[1]['panopto_links']),
                'Access Rights',
                ' | '.join(i[1]['access_rights']),
                'Contributor',
                ' | '.join(i[1]['contributor']),
                'Indigenous Language',
                ' | '.join(i[1]['subject_language']),
                'Location',
                ' | '.join(i[1]['location']),
                'Date',
                ' | '.join(i[1]['date']),
                'Resource Type',
                ' | '.join(i[1]['content_type'])
            ))

@app.cli.command(
    'list-series',
    short_help='List series objects.'
)
@click.option('--verbose', '-v', is_flag=True, help='Verbose output.')
def cli_list_series(verbose):
    mlc_db = MLCDB(app.config)
    for i in mlc_db.get_series_list():
        print(i[0])
        if verbose:
            sys.stdout.write(('{}: {}\n' * 6 + '\n').format(
                'Series Title',
                ' '.join(i[1]['titles']),
                'Contributor',
                ' | '.join(i[1]['contributor']),
                'Indigenous Language',
                ' | '.join(i[1]['subject_language']),
                'Location',
                ' | '.join(i[1]['location']),
                'Date',
                ' | '.join(i[1]['date']),
                'Resource Type',
                ' | '.join(i[1]['content_type'])
            ))

@app.cli.command(
    'search',
    short_help='Search for term.'
)
@click.argument('term')
@click.argument('facet')
def cli_search(term, facet):
    mlc_db = MLCDB(app.config)
    for i in mlc_db.get_search(term, [facet]):
        print(i[0])
        print(i[2])
        sys.stdout.write(('{}: {}\n' * 6 + '\n').format(
            'Series Title',
            ' '.join(i[1]['titles']),
            'Contributor',
            ' | '.join(i[1]['contributor']),
            'Indigenous Language',
            ' | '.join(i[1]['language']),
            'Location',
            ' | '.join(i[1]['location']),
            'Date',
            ' | '.join(i[1]['date']),
            'Resource Type',
            ' | '.join(i[1]['content_type'])
        ))
        print('')

# WEB

@app.errorhandler(400)
def bad_request(e):
    return (render_template('400.html'), 400)

@app.errorhandler(404)
def not_found(e):
    return (render_template('404.html'), 404)

@app.errorhandler(500)
def bad_request(e):
    return (render_template('500.html'), 500)

@app.route('/')
def home():
    return render_template(
        'home.html'
    )

@app.route('/suggest-corrections/')
def suggest_corrections():
    return render_template(
        'suggest-corrections.html',
        title_slug = 'Suggest Corrections',
        hide_right_column = True
    )

@app.route('/browse/')
def browse():
    mlc_db = MLCDB(app.config)

    title_slugs = {
        'contributor': 'Browse by Contributors',
        'creator':     'Browse by Creator',
        'date':        'Browse by Date',
        'decade':      'Browse by Decade',
        'language':    'Browse by Language',
        'location':    'Browse by Location'
    }

    browse_type = request.args.get('type')
    if not browse_type in title_slugs.keys():
        app.logger.debug(
            'in {}(), type parameter not a key in browses dict.'.format(
                sys._getframe().f_code.co_name
            )
        )
        abort(400)

    browse_term = request.args.get('term')
    if browse_term:
        results = mlc_db.get_browse_term(browse_type, browse_term)
        return render_template(
            'search.html',
            facets = [],
            query = browse_term,
            query_field = browse_type,
            results = results
        )
    else:
        return render_template(
            'browse.html',
            title_slug = title_slugs[browse_type],
            browse_terms = mlc_db.get_browse(browse_type),
            browse_type = browse_type
        )

@app.route('/item/<noid>/')
def item(noid):
    def ark_to_panopto(ark_url):
        req = requests.head(ark_url, allow_redirects=True)
        percent_url = req.url
        return parse_qs(
            urlparse(
                parse_qs(
                    urlparse(percent_url).query
                )['ReturnUrl'][0]
            ).query
        )["id"][0]

    mlc_db = MLCDB(app.config)

    if not re.match('^[a-z0-9]{12}$', noid):
        app.logger.debug(
            'in {}(), user-supplied noid appears invalid.'.format(
                sys._getframe().f_code.co_name
            )
        )
        abort(400)

    item_data = mlc_db.get_item('https://ark.lib.uchicago.edu/ark:61001/' + noid)

    if item_data['panopto_links']:
        panopto_identifier = ark_to_panopto(item_data['panopto_links'][0])
    else:
        panopto_identifier = ''

    series = mlc_db.get_series_for_item('https://ark.lib.uchicago.edu/ark:61001/' + noid)

    try:
        title_stub = item_data['titles'][0]
    except (IndexError, KeyError):
        title_stub = ''
        
    return render_template(
        'item.html',
<<<<<<< HEAD
        **(item_data | {'series': series, 'title_slug': title_stub})
=======
        **(item_data | {'series': series,
                        'title_stub': title_stub,
                        'panopto_identifier': panopto_identifier })
>>>>>>> 65beb6ea
    )


@app.route('/search/')
def search():
    mlc_db = MLCDB(app.config)

    facets = request.args.getlist('facet')
    query = request.args.get('query')

    results = mlc_db.get_search(query, facets)

    if( facets ):
        title_stub = 'Search Results for '+facets[0]
    else:
        title_stub = "Search Results for '"+query+"'"

    return render_template(
        'search.html',
        facets = [],
<<<<<<< HEAD
        results = results,
        title_slug = title_stub
=======
        query = query,
        query_field = '',
        results = results
>>>>>>> 65beb6ea
    )
    
@app.route('/series/<noid>/')
def series(noid):
    mlc_db = MLCDB(app.config)

    if not re.match('^[a-z0-9]{12}$', noid):
        app.logger.debug(
            'in {}(), user-supplied noid appears invalid.'.format(
                sys._getframe().f_code.co_name
            )
        )
        abort(400)

    series_data = mlc_db.get_series('https://ark.lib.uchicago.edu/ark:61001/' + noid)

    items = mlc_db.get_items_for_series('https://ark.lib.uchicago.edu/ark:61001/' + noid)
    print(json.dumps(items, indent=2))

    try:
        title_stub = series_data['titles'][0]
    except (IndexError, KeyError):
        title_stub = ''
        
    return render_template(
        'series.html',
        **(series_data | {
            'items': items,
            'title_slug': title_stub
        })
    )
<|MERGE_RESOLUTION|>--- conflicted
+++ resolved
@@ -28,7 +28,7 @@
     con = sqlite3.connect(':memory:')
     build_sqlite_db(con.cursor())
 
-    with open(app.config['DB'], 'w', encoding="utf-8") as f:
+    with open(app.config['DB'], 'w') as f:
         for line in sqlite_dump.iterdump(con):
             f.write(line + '\n')
 
@@ -222,13 +222,23 @@
         'home.html'
     )
 
-@app.route('/suggest-corrections/')
-def suggest_corrections():
-    return render_template(
-        'suggest-corrections.html',
-        title_slug = 'Suggest Corrections',
-        hide_right_column = True
-    )
+# =============================== hard routing by Vitor
+@app.route('/item-vmg/') # Normal route givess 400
+def item_vmg():
+    return render_template(
+        'item.html'
+    )
+@app.route('/browse-vmg/') # Normal route givess 400
+def browse_vmg():
+    return render_template(
+        'browse.html'
+    )
+@app.route('/browse-kathy/') # To compare with Kathy's Mock
+def browse_kathy():
+    return render_template(
+        'browse-kathy.html'
+    )
+# =============================== END hard routing by Vitor
 
 @app.route('/browse/')
 def browse():
@@ -309,13 +319,9 @@
         
     return render_template(
         'item.html',
-<<<<<<< HEAD
-        **(item_data | {'series': series, 'title_slug': title_stub})
-=======
         **(item_data | {'series': series,
                         'title_stub': title_stub,
                         'panopto_identifier': panopto_identifier })
->>>>>>> 65beb6ea
     )
 
 
@@ -328,22 +334,12 @@
 
     results = mlc_db.get_search(query, facets)
 
-    if( facets ):
-        title_stub = 'Search Results for '+facets[0]
-    else:
-        title_stub = "Search Results for '"+query+"'"
-
     return render_template(
         'search.html',
         facets = [],
-<<<<<<< HEAD
-        results = results,
-        title_slug = title_stub
-=======
         query = query,
         query_field = '',
         results = results
->>>>>>> 65beb6ea
     )
     
 @app.route('/series/<noid>/')
@@ -372,6 +368,6 @@
         'series.html',
         **(series_data | {
             'items': items,
-            'title_slug': title_stub
+            'title_stub': title_stub
         })
     )
