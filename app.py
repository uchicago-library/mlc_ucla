--- conflicted
+++ resolved
@@ -2,12 +2,9 @@
 from flask import abort, Flask, render_template, request, session, redirect
 from flask_session import Session
 from utils import MLCDB, build_sqlite_db
-<<<<<<< HEAD
 from flask_babel import Babel, gettext, lazy_gettext, get_locale
-=======
 import requests
 from urllib.parse import parse_qs, urlparse
->>>>>>> 593b8bb4
 
 app = Flask(__name__)
 
@@ -51,11 +48,7 @@
     con = sqlite3.connect(':memory:')
     build_sqlite_db(con.cursor())
 
-<<<<<<< HEAD
-    with open(app.config['DB'], 'w', encoding="utf-8") as f:
-=======
     with open(app.config['DB'], 'w', encoding='utf-8') as f:
->>>>>>> 593b8bb4
         for line in sqlite_dump.iterdump(con):
             f.write(line + '\n')
 
