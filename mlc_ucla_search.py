--- conflicted
+++ resolved
@@ -178,8 +178,6 @@
     if clean:
         with current_app.app_context():
             cache.clear()
-
-    # JEJ need to request item and series pages to cache request form. 
 
     series_ids = mlc_g.get_series_identifiers()
     for i, series_id in enumerate(series_ids):
@@ -522,7 +520,6 @@
         if browse_type == 'decade':
             sort_field = 'date'
 
-        # JEJ need sorting back.
         results = mlc_g.get_browse_terms(browse_type)[browse_term]
 
         results_with_label_ui_data = []
@@ -562,14 +559,7 @@
     query = request.args.get('query')
     sort_type = request.args.get('sort', 'rank')
 
-    # JEJ
-    start = time.time()
-
     results = mlc_g.search(query, facets, sort_type)
-
-    # JEJ
-    print('query time {}'.format(time.time() - start))
-    start = time.time()
 
     if facets:
         title_slug = lazy_gettext(u'Search Results for') + ' ' + facets[0]
@@ -600,23 +590,7 @@
 
     series_data = mlc_g.get_series_info(BASE + noid)
 
-<<<<<<< HEAD
     grouped_items = mlc_g.get_grouped_item_identifiers_for_series(BASE + noid)
-=======
-    has_panopto = False # to display the Request Access button
-    item_id_with_panopto = ''
-    item_title_with_panopto = ''
-    grouped_items = {}
-    for i in items:
-        medium = i[1]['medium'][0]
-        if medium not in grouped_items:
-            grouped_items[medium] = []        
-        grouped_items[medium].append(i[1])
-        if i[1]['panopto_identifiers'] and i[1]['panopto_identifiers']:
-            has_panopto = True
-            item_id_with_panopto = i[1]['identifier'][0]
-            item_title_with_panopto = i[1]['titles'][0]
->>>>>>> 94c058c5
 
     try:
         title_slug = ' '.join(series_data['titles'])
@@ -640,12 +614,7 @@
             'ark': BASE + noid,
             'object_type': 'series',
             'title_slug': title_slug,
-<<<<<<< HEAD
             'access_rights': series_data['access_rights']
-=======
-            'request_access_button' : request_access_button,
-            'access_rights': get_access_label_obj(series_data)
->>>>>>> 94c058c5
         })
     )
 
@@ -666,27 +635,7 @@
     else:
         panopto_identifier = ''
 
-<<<<<<< HEAD
     series = mlc_g.get_series_identifiers_for_item(BASE + noid)
-=======
-    series = []
-    for s in mlc_db.get_series_for_item(BASE + noid):
-        series.append((s, mlc_db.get_series_info(s)))
-
-    # details for request access button
-    # TODO: needs to check if user already has access
-    is_restricted = item_data['access_rights'][0].lower() == 'restricted'
-    has_panopto = item_data['panopto_identifiers'] and item_data['panopto_identifiers'][0]
-    series_id = []
-    for s in series:
-        series_id.append(s[1]['identifier'][0])
-    request_access_button = {
-        'show' : is_restricted and has_panopto,
-        'series_id' : ','.join(series_id), #some items belong to multiple series
-        'item_id' : item_data['identifier'][0],
-        'item_title' : item_data['titles'][0] or 'Unknow item title',
-    }
->>>>>>> 94c058c5
 
     try:
         title_slug = item_data['titles'][0]
@@ -700,16 +649,9 @@
             'object_type': 'item',
             'series': series,
             'title_slug': title_slug,
-<<<<<<< HEAD
             'access_rights': item_data['access_rights'],
             'panopto_identifier': panopto_identifier
         })
-=======
-            'access_rights': get_access_label_obj(item_data),
-            'request_access_button' : request_access_button,
-            'panopto_identifier': panopto_identifier,
-            'breadcrumb': breadcrumb})
->>>>>>> 94c058c5
     )
 
 @mlc_ucla_search.route('/request-account')
