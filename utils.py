--- conflicted
+++ resolved
@@ -1636,34 +1636,7 @@
             results.append(str(row[0]))
         return results
 
-<<<<<<< HEAD
-    def get_series_for_item(self, identifier):
-        """
-        Get series for item.
-    
-        Parameters:
-            identifier (str): item identifier. 
-    
-        Returns:
-            tuple: where the first element is a series identifier and the
-                   second is an item info dictionary.
-        """
-        results = []   
-        for row in self.cur.execute('''
-            select series_item.series_id, series.info
-            from series_item 
-            inner join series on series.id = series_item.series_id
-            where series_item.item_id = ?
-            ''',
-            (identifier,)
-        ).fetchall():
-            results.append((row[0], json.loads(row[1])))
-        return results
-    
-    def get_search(self, query, facets=[]):
-=======
     def get_search(self, query, facets=[], sort_type='rank'):
->>>>>>> 77e6f4d5
         """
         Get search results.
 
