--- conflicted
+++ resolved
@@ -114,11 +114,7 @@
             )
             for browse_term, identifier in qres:
                 browse_term = regularize_string(str(browse_term))
-<<<<<<< HEAD
-                for label in self.get_glottolog_language_names_preferred(
-=======
                 for label in self.get_glottolog_language_preferred_names(
->>>>>>> 42f8d3af
                     browse_term
                 ):
                     label = regularize_string(label)
@@ -143,11 +139,7 @@
             for browse_terms, identifier in qres:
                 for browse_term in browse_terms.split():
                     browse_term = regularize_string(browse_term)
-<<<<<<< HEAD
-                    for label in self.get_tgn_place_name_preferred(
-=======
                     for label in self.get_tgn_place_names_preferred(
->>>>>>> 42f8d3af
                         browse_term
                     ):
                         label = regularize_string(label)
@@ -233,11 +225,7 @@
             results.add(str(row[0]).strip())
         return list(results)
       
-<<<<<<< HEAD
-    def get_glottolog_language_names_preferred(self, c):
-=======
     def get_glottolog_language_preferred_names(self, c):
->>>>>>> 42f8d3af
         """Get preferred language names from Glottolog.
     
         Parameters:
@@ -287,22 +275,16 @@
             dbid = row[0]
         return dbid
 
-    def get_item_identifiers(self):
-        """
-        Get all item identifiers from the graph.
-    
-        Parameters:
-            None
-    
-        Returns:
-            list: item identifiers. 
-        """
-<<<<<<< HEAD
-        qres = self.g.query('''
-            SELECT ?item_id
-            WHERE {
-                ?_ <http://purl.org/dc/terms/hasPart> ?item_id
-=======
+    def get_item_info(self, item_id):
+        """
+        Get info for search snippets and page views of a given item.
+    
+        Parameters:
+            item_id (str): a series identifier.
+    
+        Returns:
+            dict: item information.
+        """
         data = {}
     
         for label, p in {
@@ -369,201 +351,6 @@
 
         preferred_names = set()
         for c in codes:
-            for preferred_name in self.get_glottolog_language_preferred_names(
-                c
-            ):
-                preferred_names.add(preferred_name)
-
-        data['primary_language'] = []
-        for preferred_name in preferred_names:
-            data['primary_language'].append(preferred_name)
-
-        # subject_language
-        codes = set()
-        for row in self.g.query(
-            prepareQuery('''
-                SELECT ?code
-                WHERE {
-                    ?item_id <http://lib.uchicago.edu/language> ?l .
-                    ?l <http://lib.uchicago.edu/icu/languageRole> ?role .
-                    ?l <https://www.iso.org/standard/39534.htmliso639P3PCode> ?code .
-                    FILTER (?role IN ('Both', 'Subject'))
-                }
-            '''),
-            initBindings={
-                'item_id': rdflib.URIRef(item_id)
-            }
-        ):
-            codes.add(row[0])
-
-        preferred_names = set()
-        for c in codes:
-            for preferred_name in self.get_glottolog_language_preferred_names(
-                c
-            ):
-                preferred_names.add(preferred_name)
-
-        data['subject_language'] = []
-        for preferred_name in preferred_names:
-            data['subject_language'].append(preferred_name)
-
-        # has_format
-        data['has_format'] = []
-
-        for row in self.g.query(
-            prepareQuery('''
-                SELECT ?has_format_item_id
-                WHERE {
-                    ?item_id <http://purl.org/dc/terms/hasFormat> ?has_format_item_id
-                }
-            '''),
-            initBindings={
-                'item_id': rdflib.URIRef(item_id)
-            }
-        ):
-            data['has_format'].append(row[0])
-
-        # is_format_of
-        data['is_format_of'] = []
-
-        for row in self.g.query(
-            prepareQuery('''
-                SELECT ?is_format_of
-                WHERE {
-                    ?item_id <http://purl.org/dc/terms/isFormatOf> ?is_format_of
-                }
-            '''),
-            initBindings={
-                'item_id': rdflib.URIRef(item_id)
-            }
-        ):
-            data['is_format_of'].append(row[0])
-
-        # panopto links
-        panopto_links = set()
-        for row in self.g.query(
-            prepareQuery('''
-                SELECT ?panopto_link
-                WHERE {
-                    ?aggregation <http://www.europeana.eu/schemas/edm/aggregatedCHO> ?item_id .
-                    ?aggregation <http://www.europeana.eu/schemas/edm/isShownBy> ?panopto_link
-                }
-            '''),
-            initBindings={
-                'item_id': rdflib.URIRef(item_id)
->>>>>>> 42f8d3af
-            }
-        ''')
-    
-        results = set()
-        for row in qres:
-            results.add(str(row[0]))
-        return sorted(list(results))
-
-    def get_item_identifiers_for_series(self, i):
-        """
-        Get the item identifiers for a given series.
-      
-        Parameters:
-            i (str): a series identifier.
-    
-        Returns:
-            list: a list of item identifiers.
-        """
-        r = self.g.query(
-            prepareQuery('''
-                SELECT ?item_id
-                    WHERE {
-                        ?series_id <http://purl.org/dc/terms/hasPart> ?item_id
-                   }
-            '''),
-            initBindings={
-                'series_id': rdflib.URIRef(i)
-            }
-        )
-    
-        results = set()
-        for row in r:
-            results.add(str(row[0]))
-        return sorted(list(results))
-
-<<<<<<< HEAD
-    def get_item_info(self, item_id):
-        """
-        Get info for search snippets and page views of a given item.
-    
-        Parameters:
-            item_id (str): a series identifier.
-    
-        Returns:
-            dict: item information.
-        """
-        data = {}
-    
-        for label, p in {
-            'content_type':         'http://id.loc.gov/ontologies/bibframe/content',
-            'linguistic_data_type': 'http://lib.uchicago.edu/dma/olacLinguisticDataType',
-            'creator':              'http://purl.org/dc/terms/creator',
-            'description':          'http://purl.org/dc/elements/1.1/description',
-            'identifier':           'http://purl.org/dc/elements/1.1/identifier',
-            'medium':               'http://purl.org/dc/terms/medium',
-            'titles':               'http://purl.org/dc/elements/1.1/title',
-            'alternative_title':    'http://purl.org/dc/terms/alternative',
-            'contributor':          'http://purl.org/dc/terms/contributor',
-            'date':                 'http://purl.org/dc/terms/date',
-            'is_part_of':           'http://purl.org/dc/terms/isPartOf',
-            'location':             'http://purl.org/dc/terms/spatial',
-            'discourse_type':       'http://www.language−archives.org/OLAC/metadata.htmldiscourseType'
-        }.items():
-            values = set()
-            for row in self.g.query(
-                prepareQuery('''
-                    SELECT ?value
-                    WHERE {
-                        ?item_id ?p ?value
-                    }
-                '''),
-                initBindings={
-                    'p': rdflib.URIRef(p),
-                    'item_id': rdflib.URIRef(item_id)
-                }
-            ):
-                values.add(' '.join(row[0].split()))
-            data[label] = sorted(list(values))
-
-        # convert TGN identifiers to preferred names.
-        tgn_identifiers = set()
-        for i in data['location']:
-            for j in i.split():
-                tgn_identifiers.add(j)
-
-        data['location'] = []
-        for i in tgn_identifiers:
-            for preferred_name in self.get_tgn_place_name_preferred(
-                i
-            ):
-                data['location'].append(preferred_name)
-   
-        # primary_language
-        codes = set()
-        for row in self.g.query(
-            prepareQuery('''
-                SELECT ?code
-                WHERE {
-                    ?item_id <http://lib.uchicago.edu/language> ?l .
-                    ?l <http://lib.uchicago.edu/icu/languageRole> ?role .
-                    ?l <https://www.iso.org/standard/39534.htmliso639P3PCode> ?code .
-                    FILTER (?role IN ('Both', 'Primary'))
-                }
-            '''),
-            initBindings={
-                'item_id': rdflib.URIRef(item_id)
-            }
-        ):
-            codes.add(row[0])
-
-        preferred_names = set()
-        for c in codes:
             for preferred_name in self.get_glottolog_language_names_preferred(
                 c
             ):
@@ -690,42 +477,6 @@
 
         return data
 
-    def get_item_search_tokens(self, i):
-        """
-        Get the search tokens for a given item identifier from the graph.
-    
-        Parameters:
-            i (str): a series identifier
-    
-        Returns:
-            str: a string that can be searched via SQLite.
-        """
-        search_tokens = []
-        
-        # item-level description
-        r = self.g.query(
-            prepareQuery('''
-                SELECT ?o
-                    WHERE {
-                        ?item_id <http://purl.org/dc/elements/1.1/description> ?o
-                   }
-            '''),
-            initBindings={
-                'item_id': rdflib.URIRef(i)
-            }
-        )
-        for row in r:
-            search_tokens.append(row[0])
-
-        token_str = self.get_search_tokens(i)
-
-        if token_str and search_tokens:
-            token_str = token_str + \
-            ' ' + \
-            ' '.join([' '.join(s.split()) for s in search_tokens])
-
-        return token_str
-=======
     def get_item_identifiers(self):
         """
         Get all item identifiers from the graph.
@@ -774,9 +525,8 @@
         for row in r:
             results.add(str(row[0]))
         return sorted(list(results))
->>>>>>> 42f8d3af
-
-    def get_search_tokens(self, i):
+
+    def get_search_tokens_for_identifier(self, i):
         """
         Get the search tokens for a given series or item identifier from the
         graph.
@@ -873,6 +623,79 @@
         # replace all whitespace with single spaces and return all search tokens in
         # a single string.
         return ' '.join([' '.join(s.split()) for s in search_tokens])
+
+    def get_search_tokens_for_series_identifier(self, i):
+        """
+        Get the search tokens for a given series identifier from the graph.
+    
+        Parameters:
+            i (str): a series identifier
+    
+        Returns:
+            str: a string that can be searched via SQLite.
+        """
+        search_tokens = []
+        
+        # item-level description
+        for iid in self.get_item_identifiers_for_series(i):
+            r = self.g.query(
+                prepareQuery('''
+                    SELECT ?o
+                        WHERE {
+                            ?item_id <http://purl.org/dc/elements/1.1/description> ?o
+                       }
+                '''),
+                initBindings={
+                    'item_id': rdflib.URIRef(iid)
+                }
+            )
+            for row in r:
+                search_tokens.append(row[0])
+
+        token_str = self.get_search_tokens_for_identifier(i)
+
+        if token_str and search_tokens:
+            token_str = token_str + \
+            ' ' + \
+            ' '.join([' '.join(s.split()) for s in search_tokens])
+
+        return token_str
+
+    def get_search_tokens_for_item_identifier(self, i):
+        """
+        Get the search tokens for a given item identifier from the graph.
+    
+        Parameters:
+            i (str): a series identifier
+    
+        Returns:
+            str: a string that can be searched via SQLite.
+        """
+        search_tokens = []
+        
+        # item-level description
+        r = self.g.query(
+            prepareQuery('''
+                SELECT ?o
+                    WHERE {
+                        ?item_id <http://purl.org/dc/elements/1.1/description> ?o
+                   }
+            '''),
+            initBindings={
+                'item_id': rdflib.URIRef(i)
+            }
+        )
+        for row in r:
+            search_tokens.append(row[0])
+
+        token_str = self.get_search_tokens_for_identifier(i)
+
+        if token_str and search_tokens:
+            token_str = token_str + \
+            ' ' + \
+            ' '.join([' '.join(s.split()) for s in search_tokens])
+
+        return token_str
 
     def get_series_date(self, i):
         """
@@ -1000,48 +823,92 @@
                 values.add(' '.join(row[0].split()))
             data[label] = sorted(list(values))
 
-<<<<<<< HEAD
-=======
-        if token_str and search_tokens:
-            token_str = token_str + \
-            ' ' + \
-            ' '.join([' '.join(s.split()) for s in search_tokens])
-
-        return token_str
-
-    def get_series_date(self, i):
-        """
-        Get a single date for a given series identifier from the graph.
+        # convert TGN identifiers to preferred names.
+        tgn_identifiers = set()
+        for i in data['location']:
+            for j in i.split():
+                tgn_identifiers.add(j)
+
+        data['location'] = []
+        for i in tgn_identifiers:
+            for preferred_name in self.get_tgn_place_name_preferred(
+                i
+            ):
+                data['location'].append(preferred_name)
+
+        # primary_language
+        codes = set()
+        for row in self.g.query(
+            prepareQuery('''
+                SELECT ?code
+                WHERE {
+                    ?series_id <http://lib.uchicago.edu/language> ?l .
+                    ?l <http://lib.uchicago.edu/icu/languageRole> ?role .
+                    ?l <https://www.iso.org/standard/39534.htmliso639P3PCode> ?code .
+                    FILTER (?role IN ('Both', 'Primary'))
+                }
+            '''),
+            initBindings={
+                'series_id': rdflib.URIRef(series_id)
+            }
+        ):
+            codes.add(row[0])
+
+        preferred_names = set()
+        for c in codes:
+            for preferred_name in self.get_glottolog_language_names_preferred(
+                c
+            ):
+                preferred_names.add(preferred_name)
+
+        data['primary_language'] = []
+        for preferred_name in preferred_names:
+            data['primary_language'].append(preferred_name)
+
+        # subject_language
+        codes = set()
+        for row in self.g.query(
+            prepareQuery('''
+                SELECT ?code
+                WHERE {
+                    ?series_id <http://lib.uchicago.edu/language> ?l .
+                    ?l <http://lib.uchicago.edu/icu/languageRole> ?role .
+                    ?l <https://www.iso.org/standard/39534.htmliso639P3PCode> ?code .
+                    FILTER (?role IN ('Both', 'Subject'))
+                }
+            '''),
+            initBindings={
+                'series_id': rdflib.URIRef(series_id)
+            }
+        ):
+            codes.add(row[0])
+
+        preferred_names = set()
+        for c in codes:
+            for preferred_name in self.get_glottolog_language_names_preferred(
+                c
+            ):
+                preferred_names.add(preferred_name)
+
+        data['subject_language'] = []
+        for preferred_name in preferred_names:
+            data['subject_language'].append(preferred_name)
+
+        data['ark'] = series_id
+
+        return data
+
+    def get_series_search_tokens(self, i):
+        """
+        Get the search tokens for a given series identifier from the graph.
     
         Parameters:
             i (str): a series identifier
     
         Returns:
-            str: a four-digit year (YYYY) or a year range (YYYY/YYYY)
-        """
-        years = []
-        for row in self.g.query(
-            prepareQuery('''
-                SELECT ?date
-                WHERE {
-                    ?identifier <http://purl.org/dc/terms/date> ?date
-                }
-                '''
-            ),
-            initBindings={
-                'identifier': rdflib.URIRef(i)
-            }
-        ):
-            for year in row[0].split('/'):
-                years.append(year)
-
-        if len(years) == 0:
-            return ''
-        elif len(years) == 1:
-            return years[0]
-        elif len(years) > 1:
-            years = sorted(years)
-            return '/'.join([years[0], years[-1]])
+            str: a string that can be searched via SQLite.
+        """
+        search_tokens = []
         
     def get_series_identifiers(self):
         """
@@ -1135,7 +1002,6 @@
                 values.add(' '.join(row[0].split()))
             data[label] = sorted(list(values))
 
->>>>>>> 42f8d3af
         # convert TGN identifiers to preferred names.
         tgn_identifiers = set()
         for i in data['location']:
@@ -1144,11 +1010,7 @@
 
         data['location'] = []
         for i in tgn_identifiers:
-<<<<<<< HEAD
-            for preferred_name in self.get_tgn_place_name_preferred(
-=======
             for preferred_name in self.get_tgn_place_names_preferred(
->>>>>>> 42f8d3af
                 i
             ):
                 data['location'].append(preferred_name)
@@ -1173,8 +1035,7 @@
 
         preferred_names = set()
         for c in codes:
-<<<<<<< HEAD
-            for preferred_name in self.get_glottolog_language_names_preferred(
+            for preferred_name in self.get_glottolog_language_preferred_names(
                 c
             ):
                 preferred_names.add(preferred_name)
@@ -1203,90 +1064,11 @@
 
         preferred_names = set()
         for c in codes:
-            for preferred_name in self.get_glottolog_language_names_preferred(
-                c
-            ):
-                preferred_names.add(preferred_name)
-
-        data['subject_language'] = []
-        for preferred_name in preferred_names:
-            data['subject_language'].append(preferred_name)
-
-        data['ark'] = series_id
-
-        return data
-
-    def get_series_search_tokens(self, i):
-        """
-        Get the search tokens for a given series identifier from the graph.
-    
-        Parameters:
-            i (str): a series identifier
-    
-        Returns:
-            str: a string that can be searched via SQLite.
-        """
-        search_tokens = []
-        
-        # item-level description
-        for iid in self.get_item_identifiers_for_series(i):
-            r = self.g.query(
-                prepareQuery('''
-                    SELECT ?o
-                        WHERE {
-                            ?item_id <http://purl.org/dc/elements/1.1/description> ?o
-                       }
-                '''),
-                initBindings={
-                    'item_id': rdflib.URIRef(iid)
-                }
-            )
-            for row in r:
-                search_tokens.append(row[0])
-
-        token_str = self.get_search_tokens(i)
-
-        if token_str and search_tokens:
-            token_str = token_str + \
-            ' ' + \
-            ' '.join([' '.join(s.split()) for s in search_tokens])
-
-        return token_str
-=======
             for preferred_name in self.get_glottolog_language_preferred_names(
                 c
             ):
                 preferred_names.add(preferred_name)
 
-        data['primary_language'] = []
-        for preferred_name in preferred_names:
-            data['primary_language'].append(preferred_name)
-
-        # subject_language
-        codes = set()
-        for row in self.g.query(
-            prepareQuery('''
-                SELECT ?code
-                WHERE {
-                    ?series_id <http://lib.uchicago.edu/language> ?l .
-                    ?l <http://lib.uchicago.edu/icu/languageRole> ?role .
-                    ?l <https://www.iso.org/standard/39534.htmliso639P3PCode> ?code .
-                    FILTER (?role IN ('Both', 'Subject'))
-                }
-            '''),
-            initBindings={
-                'series_id': rdflib.URIRef(series_id)
-            }
-        ):
-            codes.add(row[0])
-
-        preferred_names = set()
-        for c in codes:
-            for preferred_name in self.get_glottolog_language_preferred_names(
-                c
-            ):
-                preferred_names.add(preferred_name)
-
         data['subject_language'] = []
         for preferred_name in preferred_names:
             data['subject_language'].append(preferred_name)
@@ -1294,7 +1076,6 @@
         data['ark'] = series_id
 
         return data
->>>>>>> 42f8d3af
 
     def get_tgn_identifiers(self):
         """Get all TGN identifiers from the TGN graph.
@@ -1324,9 +1105,6 @@
             results.add(str(row[0]).replace('http://vocab.getty.edu/tgn/', ''))
         return list(results)
     
-<<<<<<< HEAD
-    def get_tgn_place_name_en(self, i):
-=======
     def get_tgn_place_names(self, i):
         """Get all place names from TGN for a given identifier. 
      
@@ -1358,7 +1136,6 @@
         return list(results)
     
     def get_tgn_place_names_en(self, i):
->>>>>>> 42f8d3af
         """Get a list of English-language place names from TGN.
     
         Parameters:
@@ -1392,11 +1169,7 @@
             results.add(str(row[0]).strip())
         return list(results)
     
-<<<<<<< HEAD
-    def get_tgn_place_name_preferred(self, i):
-=======
     def get_tgn_place_names_preferred(self, i):
->>>>>>> 42f8d3af
         """Get English-language place names if we can, otherwise get a list of all
            place names.
     
@@ -1433,39 +1206,6 @@
                 if len(place_names) > 0:
                     return [self.get_tgn_place_names(i)[0]]
         return []
-<<<<<<< HEAD
-
-    def get_tgn_place_names(self, i):
-        """Get all place names from TGN for a given identifier. 
-     
-        Parameters:
-            i (str): TGN identifier, e.g., '7005493'
-    
-        Returns:
-            list: a list of place names as unicode strings.
-        """
-        results = set()
-        for row in self.g.query(
-            prepareQuery(''' 
-                SELECT ?label
-                WHERE {
-                    {
-                        ?tgn <http://www.w3.org/2000/01/rdf-schema#label> ?label .
-                    } UNION {
-                        ?tgn <http://www.w3.org/2004/02/skos/core#altLabel> ?label .
-                    } UNION {
-                        ?tgn <http://www.w3.org/2004/02/skos/core#prefLabel> ?label .
-                    }
-                }
-            '''),
-            initBindings={
-                'tgn': rdflib.URIRef('http://vocab.getty.edu/tgn/' + str(i))
-            }
-        ):
-            results.add(str(row[0]))
-        return list(results)
-=======
->>>>>>> 42f8d3af
     
 
 class MLCDB:
@@ -1524,13 +1264,7 @@
             create virtual table item using fts5(
                 id,
                 dbid,
-<<<<<<< HEAD
-                has_panopto_link,
                 info,
-                medium,
-=======
-                info,
->>>>>>> 42f8d3af
                 text,
                 series_ids
             );
@@ -1576,26 +1310,14 @@
         # load item
         for i in mlc_graph.get_item_identifiers(): 
             cur.execute('''
-<<<<<<< HEAD
-                insert into item (id, dbid, has_panopto_link, info, medium, text, series_ids) 
-                values (?, ?, ?, ?, ?, ?, ?);
-=======
                 insert into item (id, dbid, info, text, series_ids) 
                 values (?, ?, ?, ?, ?);
->>>>>>> 42f8d3af
                 ''',
                 (
                     i,
                     mlc_graph.get_item_dbid(i),
-<<<<<<< HEAD
-                    '0',
-                    json.dumps(mlc_graph.get_item_info(i)),
-                    '',
-                    mlc_graph.get_item_search_tokens(i),
-=======
                     json.dumps(mlc_graph.get_item_info(i)),
                     mlc_graph.get_search_tokens_for_item_identifier(i),
->>>>>>> 42f8d3af
                     '|'.join(item_series_lookup[i])
                 )
             )
@@ -1613,11 +1335,7 @@
                     i,
                     mlc_graph.get_series_date(i),
                     json.dumps(mlc_graph.get_series_info(i)),
-<<<<<<< HEAD
-                    mlc_graph.get_series_search_tokens(i)
-=======
                     mlc_graph.get_search_tokens_for_series_identifier(i)
->>>>>>> 42f8d3af
                 )
             )
     
@@ -2033,15 +1751,9 @@
         """
         if not self.con:
             self.connect()
-<<<<<<< HEAD
 
         return self._series_info[series_id]
 
-=======
-
-        return self._series_info[series_id]
-    
->>>>>>> 42f8d3af
     def get_series_list(self):
         """
         Get all series identifiers.
