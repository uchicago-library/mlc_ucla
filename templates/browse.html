--- conflicted
+++ resolved
@@ -31,11 +31,5 @@
       {% endfor %}
     </ul>
   </div>
-<<<<<<< HEAD
-
-  {% include 'elements-browse-bar.html' %}
-=======
-  </ul>
->>>>>>> c82502a7
 </div>
 {% endblock %}