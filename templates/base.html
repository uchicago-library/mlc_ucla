--- conflicted
+++ resolved
@@ -1,23 +1,6 @@
 <!DOCTYPE html>
 <html lang="{{ lang }}">
 <head>
-<<<<<<< HEAD
-  <meta charset="UTF-8">
-  {% if title_slug %}
-    <title>{{ title_slug }} | Mesoamerican Language Collections</title>
-  {% else %}
-    <title>Mesoamerican Language Collections</title>
-  {% endif %}
-  <meta name="generator" content="Bootply" />
-  <meta name="viewport" content="width=device-width, initial-scale=1">
-  <link rel="stylesheet" href="https://maxcdn.bootstrapcdn.com/font-awesome/4.4.0/css/font-awesome.min.css">
-  <link href="https://fonts.googleapis.com/icon?family=Material+Icons" rel="stylesheet">
-  <link href="https://uchicago-library.github.io/LibPattern/css/bootstrap.min.css" rel="stylesheet">
-  <link href="https://uchicago-library.github.io/LibPattern/css/lib-main.css" rel="stylesheet">
-  <link href="https://uchicago-library.github.io/LibPattern/css/collex.css" rel="stylesheet">
-  <link href="/static/css/mlc.css" rel="stylesheet">
-  <link rel="stylesheet" type="text/css" href="https://uchicago-library.github.io/LibPattern/css/calendar/font-awesome.min.css">
-=======
     <meta charset="UTF-8">
     {% if title_slug %}
       <title>{{ title_slug }} | Mesoamerican Language Collections</title>
@@ -34,7 +17,6 @@
     <link href="/static/css/mlc.css" rel="stylesheet">
 	<link rel="stylesheet" type="text/css" href="https://uchicago-library.github.io/LibPattern/css/calendar/font-awesome.min.css">
   <link rel="icon" type="image/x-icon" href="/static/favicon-black.ico">
->>>>>>> 593b8bb4
 
   <style>
     .rightside dl {
@@ -67,7 +49,6 @@
     <!-- Awesome Page Content -->
     <div class="container-fluid"> <!-- Main Container Wrapper -->
       <div class="row"> <!-- Off Canvas Wrapper Row -->
-<<<<<<< HEAD
         <!-- <div class="col-md-12 breadcrumbs hidden-xs hidden-sm"> -->
           <div class="col-xs-9 breadcrumbs">
             <a href="https://www.lib.uchicago.edu/collex/">Collections &amp; Exhibits</a> &gt;
@@ -83,14 +64,6 @@
             </form>
           </div>
         </div>
-=======
-        <div class="col-md-12 breadcrumbs hidden-xs hidden-sm">
-          <a href="https://www.lib.uchicago.edu/collex/">Collections &amp; Exhibits</a> &gt;
-          <a href="https://www.lib.uchicago.edu/collex/collections/">Collections</a> &gt;
-          <a href="/">Mesoamerican Languages Collections</a> &gt;
-          {{ title_slug }}
-        </div> <!-- // Breadcrumbs -->
->>>>>>> 593b8bb4
 
         <div class="row">
           <div class="col-xs-12 pb-5 hidden">
