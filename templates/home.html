--- conflicted
+++ resolved
@@ -5,14 +5,9 @@
     <div class="col-xs-12 col-md-4 col-lg-3">
         {% include 'sidebar-left.html' %}
     </div>
-<<<<<<< HEAD
     <div class="col-xs-12 col-md-8">
         <h1>{% trans %}Indigenous Mesoamerican Languages Portal{% endtrans %}</h1>
-=======
-    <div class="col-xs-12 col-md-8 col-lg-9 " id="content" role="main">
-        <h1>Indigenous Mesoamerican Languages Portal</h1>
         <!-- locale is:{{ locale }} -->
->>>>>>> 593b8bb4
 
         <article>
             <p>
