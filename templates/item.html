{% extends "base.html" %}

{% block content %}
<<<<<<< HEAD
  <div class="container body-container" id="content" role="main">
    <h1>{{ title }} <span class="badge badge-success">{{ rights }}</span></h1>
=======
  <div class="container body-container col-xs-9 col-lg-9" id="content" role="main">
    <h1>{{ title_slug }} <span class="badge badge-success">{{ rights }}</span></h1>
>>>>>>> ef61b160
    <div class="row">
      <!-- Main Content -->
      <div class="col-xs-12 col-md-9 centermain"> <!-- Center Content -->
        {% if panopto_identifier %}
          <div>
            <iframe src="https://uchicago.hosted.panopto.com/Panopto/Pages/Embed.aspx?id={{ panopto_identifier }}&autoplay=false&offerviewer=true&showtitle=true&showbrand=true&captions=false&interactivity=all" height="100" width="720" style="border: 1px solid #464646;" allowfullscreen allow="autoplay"></iframe>
          </div>
        {% endif %}
        <dl>
          {% if titles %}
            <dt>Item Title:</dt>
            <dd>
              {% for i in titles %}
                <div>{{ i }}</div>
              {% endfor %}
            </dd>
          {% endif %}

          {% if identifier %}
            <dt>Item Identifier:</dt>
            <dd>
              {% for i in identifier %}
                <div>{{ i }}</div>
              {% endfor %}
            </dd>
          {% endif %}

          {% if contributors %}
            <dt>Contributors:</dt>
            <dd>
              {% for i in contributors %}
                <div>{{ i }}</div>
              {% endfor %}
            </dd>
          {% endif %}

          {% if languages %}
            <dt>Indigenous Language:</dt>
            <dd>
              {% for i in languages %}
                <div>{{ i }}</div>
              {% endfor %}
            </dd>
          {% endif %}

          {# language #}

          {% if locations %}
            <dt>Location Where Indigenous Language Is Spoken:</dt>
            <dd>
              {% for i in locations %}
                <div>{{ i }}</div>
              {% endfor %}
            </dd>
          {% endif %}

          {% if dates %}
            <dt>Date:</dt>
            <dd>
              {% for i in dates %}
                <div>{{ i }}</div>
              {% endfor %}
            </dd>
          {% endif %}

          {% if description %}
            <dt>Description:</dt>
            <dd>
              {% for i in description %}
                <div>{{ i }}</div>
              {% endfor %}
            </dd>
          {% endif %}

          {% if olacLinguisticDataType %}
            <dt>Linguistic Data Type:</dt>
            <dd>
              {% for i in olacLinguisticDataType %}
                <div>{{ i }}</div>
              {% endfor %}
            </dd>
          {% endif %}

          {% if discourseType %}
            <dt>Discourse Type:</dt>
            <dd>
              {% for i in discourseType %}
                <div>{{ i }}</div>
              {% endfor %}
            </dd>
          {% endif %}

          {# itemContentType #}

          {# partOfSeries #}

        </dl>

        <p>&nbsp;<br/>&nbsp;<br/>&nbsp;<br/></p>
        <p>&nbsp;<br/>&nbsp;<br/>&nbsp;<br/></p>
        <p>&nbsp;<br/>&nbsp;<br/>&nbsp;<br/></p>
        <p>&nbsp;<br/>&nbsp;<br/>&nbsp;<br/></p>
      </div> <!-- // Center Content -->
    </div> <!-- // .row -->
  </div> <!-- // .col-xs-12 .col-md-9 .centermain -->
{% endblock %}<|MERGE_RESOLUTION|>--- conflicted
+++ resolved
@@ -1,13 +1,8 @@
 {% extends "base.html" %}
 
 {% block content %}
-<<<<<<< HEAD
-  <div class="container body-container" id="content" role="main">
-    <h1>{{ title }} <span class="badge badge-success">{{ rights }}</span></h1>
-=======
   <div class="container body-container col-xs-9 col-lg-9" id="content" role="main">
     <h1>{{ title_slug }} <span class="badge badge-success">{{ rights }}</span></h1>
->>>>>>> ef61b160
     <div class="row">
       <!-- Main Content -->
       <div class="col-xs-12 col-md-9 centermain"> <!-- Center Content -->
