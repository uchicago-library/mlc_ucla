--- conflicted
+++ resolved
@@ -1,4 +1,3 @@
-<<<<<<< HEAD
 {# I realize now that each component should have documented its requirements and demand an object be passed for it, instead of matching every template that uses it. #}<div class="row">
   <div class="col-xs-6 col-sm-12">
 
@@ -46,9 +45,11 @@
               <li>
                 <a href="/login"><i class="fa fa-user-o" aria-hidden="true"></i> {% trans %}Log In{% endtrans %}</a><br>
               </li>
+              {#
               <li>
                 <a href="/request-account">{% trans %}Request an Account{% endtrans %}</a><br>
               </li>
+              #}
             {% else %}
               <li>
                 <i class="fa fa-user-circle-o" aria-hidden="true"></i> {% trans %}Logged in as{% endtrans %} {{ cnet_id }}<br>
@@ -107,95 +108,4 @@
     </div>
 
   </div>
-=======
-<div class="sidebar sidebar-right">
-  <div class="row">
-    <div class="col-xs-6 col-sm-12">
-      <h2>{% trans %}Search & Browse{% endtrans %}</h2>
-      <div class="collections">
-        <div class="form-group">
-          <form action="/search/" class="searchbox" method="GET">
-            <input name="query" placeholder="{% trans %}Search language, location, people, etc.{% endtrans %}" required="required" type="search" aria-label="search" class="searchbox-input" value=""/>
-            <span class="searchbox-icon"><i title="search" class="fa fa-search"></i>
-              <input type="submit" class="searchbox-submit" value="search" style="background-color: transparent; color: transparent;"/>
-            </span>
-          </form>
-        </div>
-      </div>
-      <div class="collections browse"><!-- Browse Collection by -->
-        <span class="headline">{% trans %}Browse Collection by{% endtrans %}</span>
-        <ul>
-          <li><a href="/browse/?type=language">
-            {% trans %}Language{% endtrans %}
-          </a></li>
-          <li><a href="/browse/?type=location">
-            {% trans %}Location{% endtrans %}
-          </a></li>
-          <li><a href="/browse/?type=creator">
-            {% trans %}Creators{% endtrans %}
-          </a></li>
-          <li><a href="/browse/?type=contributor">
-            {% trans %}Contributors{% endtrans %}
-          </a></li>
-          <li><a href="/browse/?type=decade">
-            {% trans %}Dates{% endtrans %}
-          </a></li>
-        </ul>
-      </div>
-      <div class="collections access"> <!-- Access -->
-        <h2>{% trans %}Access{% endtrans %}</h2>
-        <ul>
-          {% if not cnet_id %}
-            <li>
-              <a href="/login"><i class="fa fa-user-o" aria-hidden="true"></i> {% trans %}Log In{% endtrans %}</a><br>
-            </li>
-          {% else %}
-            <li>
-              <i class="fa fa-user-circle-o" aria-hidden="true"></i> {% trans %}Logged in as{% endtrans %} {{ cnet_id }}<br>
-            </li>
-          {% endif %}
-          {% if request_access_button and request_access_button.show %}
-            <li>
-              <a href="/request-access?series_id={{request_access_button.series_id}}&item_id={{request_access_button.item_id}}&item_title={{request_access_button.item_title}}">{% trans %}Request Access to this Series{% endtrans %}</a><br>
-            </li>
-          {% endif %}
-          <li>
-            <a href="/access-terms">{% trans %}Terms of Access{% endtrans %}</a><br>
-          </li>
-        </ul>
-        {#<p>-<a href="http://dma.uchicago.edu/forms/request-research-access">[DMA]-Request-Research-Access</a>-</p><br> #}
-      </div>
-    </div>
-    <div class="col-xs-6 col-sm-12">
-      {# TODO https://github.com/uchicago-library/mlc_ucla/issues/33
-      <div class="collections specialist"><!-- Subject Specialist -->
-        <h2>{% trans %}Subject Specialist{% endtrans %}</h2>
-        <p>
-          <a href="https://www.lib.uchicago.edu/about/directory/staff/david-woken/">David Woken</a><br/>
-          <em>{% trans %}Latin American and Caribbean Studies Librarian{% endtrans %}</em><br/>
-          <a href="mailto:woken@uchicago.edu">woken@uchicago.edu</a><br/>
-          1-773-834-3181
-        </p>
-      </div> 
-      #}
-      <div class="collections feedback"> <!-- Feedback -->
-        <h2>{% trans %}Feedback{% endtrans %}</h2>
-        <ul>
-          <li>
-            <!-- <p>Report errors, omissions, or other issues in the description of this collection.</p> -->
-            {% set ts = "ittt=" ~ title_slug if title_slug else "" %}
-            {% if identifier %}
-              {% set ri = "rcid=" ~ identifier.0 %}
-            {% endif %}
-            {% set ru = "iurl=" ~ request.url | urlencode if request.url else "" %}
-            <a href="/suggest-corrections?{{ ts }}&{{ ri }}&{{ ru }}">{% trans %}Suggest Corrections{% endtrans %}</a>
-          </li>
-          <li>
-            <a href="/credits">{% trans %}Credits{% endtrans %}</a>
-          </li>
-        </ul>
-      </div>
-    </div>
-  </div>
->>>>>>> 6981f17e
 </div>