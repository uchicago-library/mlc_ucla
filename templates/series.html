--- conflicted
+++ resolved
@@ -1,71 +1,42 @@
 {% extends "base.html" %}
 
 {% block content %}
-  <div class="" id="content" role="main">
-    <h1>
-      <strong>Series Title:</strong> {% for i in titles %}{{ i }} {% endfor %}
-      {% set status = access_rights|trim() %}
-      {% include 'element-status-label.html' %}
-    </h1>
-      <dl>
-        {% if alternative_title %}
-          <dt>Alternative Series Title:</dt>
-          <dd>
-            {% for i in alternative_title %}
-              <div>{{ i }}</div>
-            {% endfor %}
-          </dd>
-        {% endif %}
+  <div class="container body-container col-xs-9 col-lg-9" id="content" role="main">
+    <h1><strong>Series Title:</strong> {% for i in titles %}{{ i }} {% endfor %}</h1>
+    <div class="row">
+      <!-- Main Content -->
+      <div class="col-xs-12 col-md-9 centermain"> <!-- Center Content -->
+        <dl>
+          {% if alternative_title %}
+            <dt>Alternative Series Title:</dt>
+            <dd>
+              {% for i in alternative_title %}
+                <div>{{ i }}</div>
+              {% endfor %}
+            </dd>
+          {% endif %}
 
-        {% if description %}
-          <dt>Description:</dt>
-          <dd>
-            {% for i in description %}
-              <div>{{ i }}</div>
-            {% endfor %}
-          </dd>
-        {% endif %}
+          {% if identifier %}
+            <dt>Series Identifier:</dt>
+            <dd>
+              {% for i in identifier %}
+                <div>{{ i }}</div>
+              {% endfor %}
+            </dd>
+          {% endif %}
 
-        {% if identifier %}
-          <dt>Series Identifier:</dt>
-          <dd>
-            {% for i in identifier %}
-              <div>{{ i }}</div>
-            {% endfor %}
-          </dd>
-        {% endif %}
+          <dt>Collection:</dt>
+          <dd>Digital Media Archive</dd>
 
-        <dt>Collection:</dt>
-        <dd>Digital Media Archive</dd>
+          {% if creator %}
+            <dt>Creator:</dt>
+            <dd>
+              {% for i in creator %}
+                <div><a href="/search?facet=creator%3A{{ i|urlencode }}">{{ i }}</a></div>
+              {% endfor %}
+            </dd>
+          {% endif %}
 
-<<<<<<< HEAD
-        {% if creator %}
-          <dt>Creator:</dt>
-          <dd>
-            {% for i in creator %}
-              <div><a href="/search?facet=creator%3A{{ i|urlencode }}">{{ i }}</a></div>
-            {% endfor %}
-          </dd>
-        {% endif %}
-
-        {% if language %}
-          <dt>Indigenous Language:</dt>
-          <dd>
-            {% for i in language %}
-              <a href="/search?facet=language%3A{{ i|urlencode }}" class="search-results-facet">{{ i }}</a>
-            {% endfor %}
-          </dd>
-        {% endif %}
-
-        {% if language %}
-          <dt>Language:</dt>
-          <dd>
-            {% for i in language %}
-              <a href="/search?facet=language%3A{{ i|urlencode }}" class="search-results-facet">{{ i }}</a>
-            {% endfor %}
-          </dd>
-        {% endif %}
-=======
           {% if subject_language %}
             <dt>Indigenous Language:</dt>
             <dd>
@@ -92,46 +63,32 @@
               {% endfor %}
             </dd>
           {% endif %}
->>>>>>> 65beb6ea
 
-        {% if location %}
-          <dt>Location Where Indigenous Language Is Spoken:</dt>
-          <dd>
-            {% for i in location %}
-              <a href="/search?facet=location%3A{{ i|urlencode }}" class="search-results-facet">{{ i }}</a>
-            {% endfor %}
-          </dd>
-        {% endif %}
+          {% if date %}
+            <dt>Date:</dt>
+            <dd>
+              {% for i in date %}
+                <div><a href="/search?facet=date%3A{{ i|urlencode }}">{{ i }}</a></div>
+              {% endfor %}
+            </dd>
+          {% endif %}
 
-        {% if date %}
-          <dt>Date:</dt>
-          <dd>
-            {% for i in date %}
-              <a href="/search?facet=date%3A{{ i|urlencode }}" class="search-results-facet">{{ i }}</a>
-            {% endfor %}
-          </dd>
-        {% endif %}
+          {% if description %}
+            <dt>Description:</dt>
+            <dd>
+              {% for i in description %}
+                <div>{{ i }}</div>
+              {% endfor %}
+            </dd>
+          {% endif %}
 
-      </dl>
+        </dl>
 
-      <h2>Browse Collection</h2>
-      <table class="holdings-table table table-striped">
-        <thead>
-          <tr>
-            <th>ID</th>
-            <th>Title</th>
-          </tr>
-        </thead>
-        <tbody>
-          {% for i in items %}
-            <tr>
-              <th>{{ i.1.identifier.0 }}</th>
-              <td>
-                <a href="/item/{{ i.0|replace('https://ark.lib.uchicago.edu/ark:61001/', '')|urlencode }}/">{{ i.1.titles.0 }}</a>
-              </td>
-            </tr>
-          {% endfor %}
-        </tbody>
-      </table>
-  </div>
+        <h2>Items in the Series</h2>
+        {% for i in items %}
+            <p>{{ i.1.identifier.0 }} <a href="/item/{{ i.0|replace('https://ark.lib.uchicago.edu/ark:61001/', '')|urlencode }}/">{{ i.1.titles.0 }}</a></p>
+        {% endfor %}
+      </div> <!-- // Center Content -->
+    </div> <!-- // .row -->
+  </div> <!-- // .col-xs-12 .col-md-9 .centermain -->
 {% endblock %}