/* Just removed the body-container class, 
doesn't seem necessary. */
/*.digitalobjectpage .body-container{
	padding: 0;
}*/
html{
	font-size: 14px;
}
pre{
	text-wrap: wrap;
}
.main-content{
	padding-top: 2rem;
}
.navbar-default .navbar-toggle .icon-bar {
    background-color: #fff;
}
.language-selector-btn{
	background: #7a7270;
	color: white;
	font-weight: 500;
	border-radius: 0 0 4px 4px;
	padding: 4px 8px;
}
.language-selector-btn:hover,
.language-selector-btn:active,
.language-selector-btn:focus{
	opacity: 0.85;
	background: #7a7270;
	color: white;
}
html[lang="es"] .language-selector-btn .lang-en{
	opacity: .5;
}
html[lang="en"] .language-selector-btn .lang-es{
	opacity: .5;
}
.main-content>.row>[class^='col']{
	margin-bottom: 2rem;
}

.gray-surface{
  background: #f6f7f2;
	padding: 1rem 1.5rem;
}

h1{
	margin-bottom: 2rem;
}

.sidebar{
	background: #f6f7f2;
	padding: 0;
	margin-bottom: 1rem;
}
.sidebar ul{
	padding: 0;
	list-style-type: none;
}
.sidebar ul li{
	padding-bottom: 1rem;
	padding-bottom: 0;
	float: unset;
}

.mlc-banner{
	/*background: url('/static/img/banner.wp2');*/
	background: url('/static/img/banner.jpg');
	background-size: cover;
  background-position: center;
  min-height: 80px;
  display: flex;
  align-items: flex-end;
  padding-bottom: .5rem;
}
.mlc-banner p{
  color: white;
  font-weight: 600;
  font-size: 1.3rem;
  background: #800000;
  background: #800000d0;
  padding-right: 1rem;
  padding-left: 1rem;
  margin-bottom: 0;
  margin-top: 0;
}

/* ======= UTILS */
.mb-1{
	margin-bottom: 1rem;
}
.mb-2{
	margin-bottom: 2rem;
}

/* ======= SIDEBAR LEFT */

.sidebar.sidebar-left .navbar{
	margin: 0;
	min-height: unset;
}
.sidebar.sidebar-left .btn.sidebar-collapse-btn{
	background: transparent;
	color: #800000;
	font-weight: 600;
}
.sidebar.sidebar-left .sidebar-collapse-btn .fa-plus{
	display: none;
}
.sidebar.sidebar-left .sidebar-collapse-btn.collpased .fa-plus{
	display: block;
}
.sidebar.sidebar-left .sidebar-collapse-btn.collpased .fa-minus{
	display: none;
}
.sidebar.sidebar-left .navbar .nav.navbar-nav{
	margin: 0;
	padding-left: 1rem;
	padding-left: 0;
}
.sidebar.sidebar-left .navbar .nav.navbar-nav li a{
  padding: .8rem 1rem !important;
}
@media (min-width: 992px){
	/* force menu to be open when in larger screens */
	.sidebar.sidebar-left .collapse{
		display: block !important;
	}
}
/*#content{
	padding-left: 2rem;
}*/

/* ======= SIDEBAR RIGHT */
.sidebar.sidebar-right{
	padding: 1rem 1.5rem;
}
.sidebar.sidebar-right .form-group{
	margin: 0;
}
.sidebar.sidebar-right .collections{
	padding-bottom: 1.5rem;
}
.sidebar.sidebar-right h2{
	margin: 0;
	font-size: 1.5rem;
}
.sidebar.sidebar-right h3{
	font-size: 1.1rem;
}
.sidebar.sidebar-right dl{
	display: block;
}
.sidebar.sidebar-right dt{
  border-top: 1px solid #ddd;
  border: none;
	padding-top: 0.7rem;
	padding-bottom: 0.3rem;
}
.sidebar.sidebar-right dd{
	padding-left: 0;
	padding-top: 0;
	padding-bottom: 1rem;
  border: none;
}

/* =============== SEARCH */
<<<<<<< HEAD
ul.no-style-list{
=======
.search-results-facet{
	padding-right: .8rem;
}
/* =============== BROWSE */
.browse-bar .btn{	
	background-color: #645E5E;
}
.browse-bar .btn:active,
.browse-bar .btn:hover,
.browse-bar .btn:focus{	
	color: #fff;
	background-color: #7b7474;
}
.browse-bar .btn:not(:last-child){	
	margin-right: .5rem;
}

.browse-list-wrapper ul{
>>>>>>> 77c7f783
	list-style-type: none;
	padding: 0;
}

.search-results-page .page-title {
	padding: 0;
	border: none;
	margin-bottom: 2rem;
}
.search-results-page .page-title h1{
	margin: 0;
}
.search-results-page ul li.search-result{
	margin-bottom: 1rem;
}
.search-results-page ul li.search-result h3{
	margin-bottom: 0;
}
.search-results-page ul li.search-result p{
	margin: 0;
}

/* ITEMS */
.items-listing{
	margin: 0;
}
.items-listing li{
	margin-bottom: .3rem;
	margin-bottom: .5rem;
	display: flex;
}
.items-listing .item-icon {
/*	font-size: 1.3rem;*/
/*  vertical-align: top;*/
  width: 20px;
	display: inline-block;
    position: relative;
}
.items-listing .item-icon.fa-circle {
	font-size: .5rem;
    top: 7px;
    left: 4px;
}
.items-listing p{
	display: inline-block;
}
.items-listing a{
	/*display: inline-block;
	width: 180px;	
	overflow: hidden;
	text-wrap: nowrap;
  text-overflow: ellipsis;
  vertical-align: top;*/
}

.sr-link-in-series{
	padding-right: .8rem;
}
/* =============== BROWSE */
.browse-list-wrapper ul li{
  padding: 0;
  margin: 0 !important;
  height: 42px;
}
@media (min-width:500px) and (max-width:992px){
	.browse-list-wrapper ul li{
  	width: 33.33%;
	}
}
.browse-list-wrapper ul li a{
	display: inline-block;
	width: 100%;
	height: 100%;
  padding: 0.2rem .4rem;
  margin: 0;
  line-height: 1.1;
  vertical-align: text-bottom;
  vertical-align: middle;
  -ms-touch-action: manipulation;
  touch-action: manipulation;
  /*cursor: pointer;*/
  -webkit-user-select: none;
  -moz-user-select: none;
  -ms-user-select: none;
  user-select: none;
  background-image: none;
  border: 1px solid transparent;
  border-radius: 4px;
  overflow: hidden;
}
/* =============== ITEM */
/* Title Element */
/* easy fix */
/* 
  * to have a more strudy solution,
  * the default title styling needs to be changed
  */
.title-wrapper {
	position: relative;
}
.title-wrapper h1{
	padding-right: 150px;
}
.title-wrapper .badge{
	position: absolute;
	top: 0;
	right: 0;
}

/* Panopto */
.panopto-iframe{
	display: block;
	max-width: 100%;
  margin: 0 auto 1rem;
}

/* Metadata Description List */ 
/* fix default behaviour */ 
@media (min-width: 62em){
	dl {
		padding-left: 0;
	    /*display: block;
	    flex-flow: unset;*/
	  }
	}
	dl dt{
		flex-basis: 30%;
	}
	dl dd{
		flex-basis: 70%;
	}


/* =============== Suggestions */
.suggest-corrections-main{
	padding: 1rem;
}<|MERGE_RESOLUTION|>--- conflicted
+++ resolved
@@ -165,9 +165,6 @@
 }
 
 /* =============== SEARCH */
-<<<<<<< HEAD
-ul.no-style-list{
-=======
 .search-results-facet{
 	padding-right: .8rem;
 }
@@ -185,8 +182,8 @@
 	margin-right: .5rem;
 }
 
-.browse-list-wrapper ul{
->>>>>>> 77c7f783
+.browse-list-wrapper ul,  
+ul.no-style-list{
 	list-style-type: none;
 	padding: 0;
 }
